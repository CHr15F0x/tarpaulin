--- conflicted
+++ resolved
@@ -7,12 +7,9 @@
 ### Added
 
 ### Changed
-<<<<<<< HEAD
 - Updated phrasing of error messages on invalid `--out` and `--output-dir` command line options
-=======
 - Replaced error printout in statemachine with `log::error`
 - Check callable arg count to prevent removing callables with no return from coverable lines
->>>>>>> 89089669
 
 ### Removed
 
