--- conflicted
+++ resolved
@@ -5,11 +5,8 @@
 
 ## [Unreleased]
 ### Added
-<<<<<<< HEAD
 - Now trace into executed binaries
-=======
 - Added `--avoid-cfg-tarpaulin` flag to remove `--cfg=tarpaulin` from the `RUSTFLAGS`
->>>>>>> 762f828c
 
 ### Changed
 - Address offset mapping has been added which allows us to compile binaries
